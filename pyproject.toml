--- conflicted
+++ resolved
@@ -7,16 +7,6 @@
 readme = "README.md"
 repository = "https://github.com/SocialSisterYi/CxKitty"
 package-mode = false
-
-
-<<<<<<< HEAD
-#[[tool.poetry.source]]
-#name = "tsinghua"
-#url = "https://pypi.tuna.tsinghua.edu.cn/simple"
-#priority = "primary"
-
-=======
->>>>>>> 11c0ef4f
 
 [tool.poetry.dependencies]
 python = ">=3.10,<3.13"
